use futures::Future;
use std::pin::Pin;
use std::{collections::HashSet, time::Duration};

use super::{OpError, OperationResult};
use crate::operations::op_trait::Operation;
use crate::operations::OpInitialization;
use crate::{
    config::PEER_TIMEOUT,
    message::{InnerMessage, Message, Transaction},
    node::{ConnectionBridge, ConnectionError, OpManager, PeerKey},
    operations::OpEnum,
    ring::{Location, PeerKeyLocation, Ring},
    util::ExponentialBackoff,
};

pub(crate) use self::messages::{JoinRequest, JoinResponse, JoinRingMsg};

const MAX_JOIN_RETRIES: usize = 3;

pub(crate) struct JoinRingOp {
    id: Transaction,
    state: Option<JRState>,
    pub gateway: Box<PeerKeyLocation>,
    /// keeps track of the number of retries and applies an exponential backoff cooldown period
    pub backoff: Option<ExponentialBackoff>,
    /// time left until time out, when this reaches zero it will be removed from the state
    _ttl: Duration,
}

impl JoinRingOp {
    pub fn has_backoff(&self) -> bool {
        self.backoff.is_some()
    }
}

impl<CErr, CB: ConnectionBridge> Operation<CErr, CB> for JoinRingOp
where
    CErr: std::error::Error + Send,
{
    type Message = JoinRingMsg;

    type Error = OpError<CErr>;

    fn load_or_init(
        op_storage: &OpManager<CErr>,
        msg: &Self::Message,
    ) -> Result<OpInitialization<Self>, OpError<CErr>> {
        let sender;
        let tx = *msg.id();
        match op_storage.pop(msg.id()) {
            Some(OpEnum::JoinRing(join_op)) => {
                sender = msg.sender().cloned();
                // was an existing operation, the other peer messaged back
                Ok(OpInitialization {
                    op: *join_op,
                    sender,
                })
            }
            Some(_) => Err(OpError::OpNotPresent(tx)),
            None => {
                // new request to join this node, initialize the machine
                Ok(OpInitialization {
                    op: Self {
                        id: tx,
                        state: Some(JRState::Initializing),
                        backoff: None,
                        gateway: Box::new(op_storage.ring.own_location()),
                        _ttl: PEER_TIMEOUT,
                    },
                    sender: None,
                })
            }
        }
    }

    fn id(&self) -> &Transaction {
        &self.id
    }

    fn process_message<'a>(
        self,
        conn_manager: &'a mut CB,
        op_storage: &'a OpManager<CErr>,
        input: Self::Message,
    ) -> Pin<Box<dyn Future<Output = Result<OperationResult, Self::Error>> + Send + 'a>> {
        Box::pin(async move {
            let mut return_msg = None;
            let mut new_state = None;

            match input {
                JoinRingMsg::Request {
                    id,
                    msg:
                        JoinRequest::StartReq {
                            target: this_node_loc,
                            req_peer,
                            hops_to_live,
                            ..
                        },
                } => {
                    // likely a gateway which accepts connections
                    log::debug!(
                        "Initial join request received from {} with HTL {} @ {}",
                        req_peer,
                        hops_to_live,
                        this_node_loc.peer
                    );

                    let new_location = Location::random();
                    let accepted_by = if op_storage.ring.should_accept(&new_location) {
                        log::debug!("Accepting connection from {}", req_peer,);
                        HashSet::from_iter([this_node_loc])
                    } else {
                        log::debug!("Rejecting connection from peer {}", req_peer);
                        HashSet::new()
                    };

                    let new_peer_loc = PeerKeyLocation {
                        location: Some(new_location),
                        peer: req_peer,
                    };
                    if let Some(mut updated_state) = forward_conn(
                        id,
                        &op_storage.ring,
                        conn_manager,
                        new_peer_loc,
                        new_peer_loc,
                        hops_to_live,
                        accepted_by.len(),
                    )
                    .await?
                    {
                        log::debug!(
                            "Awaiting proxy response from @ {} (tx: {})",
                            this_node_loc.peer,
                            id
                        );
                        updated_state.add_new_proxy(accepted_by)?;
                        // awaiting responses from proxies
                        new_state = Some(updated_state);
                        return_msg = None;
                    } else {
                        if !accepted_by.is_empty() {
                            log::debug!(
                                "OC received at gateway {} from requesting peer {}",
                                this_node_loc.peer,
                                req_peer
                            );
                            new_state = Some(JRState::OCReceived);
                        } else {
                            new_state = None
                        }
                        return_msg = Some(JoinRingMsg::Response {
                            id,
                            sender: this_node_loc,
                            msg: JoinResponse::AcceptedBy {
                                peers: accepted_by,
                                your_location: new_location,
                                your_peer_id: req_peer,
                            },
                            target: PeerKeyLocation {
                                peer: req_peer,
                                location: Some(new_location),
                            },
                        });
                    }
                }
                JoinRingMsg::Request {
                    id,
                    msg:
                        JoinRequest::Proxy {
                            sender,
                            joiner,
                            hops_to_live,
                        },
                } => {
                    let own_loc = op_storage.ring.own_location();
                    log::debug!(
                        "Proxy join request received from {} to join new peer {} with HTL {} @ {}",
                        sender.peer,
                        joiner.peer,
                        hops_to_live,
                        own_loc.peer
                    );
                    let mut accepted_by = if op_storage
                        .ring
                        .should_accept(&joiner.location.ok_or(ConnectionError::LocationUnknown)?)
                    {
                        log::debug!("Accepting proxy connection from {}", joiner.peer);
                        HashSet::from_iter([own_loc])
                    } else {
                        log::debug!(
                            "Not accepting new proxy connection for sender {}",
                            joiner.peer
                        );
                        HashSet::new()
                    };

                    if let Some(mut updated_state) = forward_conn(
                        id,
                        &op_storage.ring,
                        conn_manager,
                        sender,
                        joiner,
                        hops_to_live,
                        accepted_by.len(),
                    )
                    .await?
                    {
                        updated_state.add_new_proxy(accepted_by)?;
                        // awaiting responses from proxies
                        new_state = Some(updated_state);
                        return_msg = None;
                    } else {
                        match self.state {
                            Some(JRState::Initializing) => {
                                let (state, msg) = try_proxy_connection(
                                    &id,
                                    &sender,
                                    &own_loc,
                                    accepted_by.clone(),
                                );
                                new_state = state;
                                return_msg = msg;
                            }
                            Some(JRState::AwaitingProxyResponse {
                                accepted_by: mut previously_accepted,
                                new_peer_id,
                                target,
                                new_location,
                            }) => {
                                // Check if the request reached the target node and if the request
                                // has been accepted by any node
                                let match_target = new_peer_id == target.peer;
                                let is_accepted = !accepted_by.is_empty();

                                if is_accepted {
                                    previously_accepted.extend(accepted_by.drain());
                                }

                                if match_target {
                                    new_state = Some(JRState::OCReceived);
                                    log::debug!(
                                        "Sending response to join request with all the peers that accepted \
                                        connection from gateway {} to peer {}",
                                        sender.peer,
                                        target.peer
                                    );
                                    return_msg = Some(JoinRingMsg::Response {
                                        id,
                                        target,
                                        sender,
                                        msg: JoinResponse::AcceptedBy {
                                            peers: accepted_by,
                                            your_location: new_location,
                                            your_peer_id: new_peer_id,
                                        },
                                    });
                                } else {
                                    // for proxies just consider the connection open directly
                                    // what would happen in case that the connection is not confirmed end-to-end
                                    // is that we would end up with a dead connection;
                                    // this then must be dealed with by the normal mechanisms that keep
                                    // connections alive and prune any dead connections
                                    new_state = Some(JRState::Connected);
                                    log::debug!(
                                        "Sending response to join request with all the peers that accepted \
                                        connection from proxy peer {} to proxy peer {}",
                                        sender.peer,
                                        own_loc.peer
                                    );
                                    return_msg = Some(JoinRingMsg::Response {
                                        id,
                                        target,
                                        sender,
                                        msg: JoinResponse::Proxy { accepted_by },
                                    });
                                }
                            }
                            _ => return Err(OpError::InvalidStateTransition(self.id)),
                        };
                        if let Some(state) = new_state.clone() {
                            if state.is_connected() {
                                new_state = None;
                            }
                        };
                    }
                }
                JoinRingMsg::Response {
                    id,
                    sender,
                    msg:
                        JoinResponse::AcceptedBy {
                            peers: accepted_by,
                            your_location,
                            your_peer_id,
                        },
                    ..
                } => {
                    log::debug!("Join response received from {}", sender.peer);

                    // Set the given location
                    let pk_loc = PeerKeyLocation {
                        location: Some(your_location),
                        peer: your_peer_id,
                    };

                    match self.state {
                        Some(JRState::Connecting(ConnectionInfo { gateway, .. })) => {
                            if !accepted_by.clone().is_empty() {
                                log::debug!(
                                    "OC received and acknowledged at requesting peer {} from gateway {}",
                                    your_peer_id,
                                    gateway.peer
                                );
                                new_state = Some(JRState::OCReceived);
                                return_msg = Some(JoinRingMsg::Response {
                                    id,
                                    msg: JoinResponse::ReceivedOC { by_peer: pk_loc },
                                    sender: pk_loc,
                                    target: sender,
                                });
                            }
                        }
                        _ => return Err(OpError::InvalidStateTransition(self.id)),
                    };

                    op_storage.ring.update_location(Some(your_location));

                    for other_peer in accepted_by {
                        let _ = propagate_oc_to_accepted_peers(
                            conn_manager,
                            op_storage,
                            sender,
                            &other_peer,
                            JoinRingMsg::Response {
                                id,
                                target: other_peer,
                                sender: pk_loc,
                                msg: JoinResponse::ReceivedOC { by_peer: pk_loc },
                            },
                        )
                        .await;
                    }
                    op_storage.ring.update_location(Some(your_location));
                }
                JoinRingMsg::Response {
                    id,
                    sender,
                    target,
                    msg: JoinResponse::Proxy { mut accepted_by },
                } => {
                    log::debug!("Received proxy join at @ {}", target.peer);
                    match self.state {
                        Some(JRState::Initializing) => {
                            // the sender of the response is the target of the request and
                            // is only a completed tx if it accepted the connection
                            if accepted_by.contains(&sender) {
                                log::debug!(
                                    "Return to {}, connected at proxy {} (tx: {})",
                                    target.peer,
                                    sender.peer,
                                    id
                                );
                                new_state = Some(JRState::Connected);
                            } else {
                                log::debug!("Failed to connect at proxy {}", sender.peer);
                                new_state = None;
                            }
                            return_msg = Some(JoinRingMsg::Response {
                                msg: JoinResponse::Proxy { accepted_by },
                                sender,
                                id,
                                target,
                            });
                        }
                        Some(JRState::AwaitingProxyResponse {
                            accepted_by: mut previously_accepted,
                            new_peer_id,
                            target: state_target,
                            new_location,
                        }) => {
                            // Check if the response reached the target node and if the request
                            // has been accepted by any node
                            let is_accepted = !accepted_by.is_empty();
                            let is_target_peer = new_peer_id == state_target.peer;

                            if is_accepted {
                                previously_accepted.extend(accepted_by.drain());
                                if is_target_peer {
                                    new_state = Some(JRState::OCReceived);
                                } else {
                                    // for proxies just consider the connection open directly
                                    // what would happen in case that the connection is not confirmed end-to-end
                                    // is that we would end up with a dead connection;
                                    // this then must be dealed with by the normal mechanisms that keep
                                    // connections alive and prune any dead connections
                                    new_state = Some(JRState::Connected);
                                }
                            }

                            if is_target_peer {
                                log::debug!(
                                    "Sending response to join request with all the peers that accepted \
                                    connection from gateway {} to peer {}",
                                    target.peer,
                                    state_target.peer
                                );
                                return_msg = Some(JoinRingMsg::Response {
                                    id,
                                    target: state_target,
                                    sender: target,
                                    msg: JoinResponse::AcceptedBy {
                                        peers: accepted_by,
                                        your_location: new_location,
                                        your_peer_id: new_peer_id,
                                    },
                                });
                            } else {
                                log::debug!(
                                    "Sending response to join request with all the peers that accepted \
                                    connection from proxy peer {} to proxy peer {}",
                                    target.peer,
                                    state_target.peer
                                );

                                return_msg = Some(JoinRingMsg::Response {
                                    id,
                                    target: state_target,
                                    sender: target,
                                    msg: JoinResponse::Proxy { accepted_by },
                                });
                            }
                        }
                        _ => return Err(OpError::InvalidStateTransition(self.id)),
                    }
                    if let Some(state) = new_state.clone() {
                        if state.is_connected() {
                            new_state = None;
                        }
                    };
                }
                JoinRingMsg::Response {
                    id,
                    sender,
                    msg: JoinResponse::ReceivedOC { by_peer },
                    target,
                } => {
                    match self.state {
                        Some(JRState::OCReceived) => {
                            log::debug!("Acknowledge connected at gateway");
                            new_state = Some(JRState::Connected);
                            return_msg = Some(JoinRingMsg::Connected {
                                id,
                                sender: target,
                                target: sender,
                            });
                        }
                        _ => return Err(OpError::InvalidStateTransition(self.id)),
                    }
                    if let Some(state) = new_state.clone() {
                        if !state.is_connected() {
                            return Err(OpError::InvalidStateTransition(id));
                        } else {
                            conn_manager.add_connection(sender.peer).await?;
                            op_storage.ring.add_connection(
                                sender.location.ok_or(ConnectionError::LocationUnknown)?,
                                sender.peer,
                            );
                            log::debug!("Opened connection with peer {}", by_peer.peer);
                            new_state = None;
                        }
                    };
                }
                JoinRingMsg::Connected { target, sender, id } => {
                    match self.state {
                        Some(JRState::OCReceived) => {
                            log::debug!("Acknowledge connected at peer");
                            new_state = Some(JRState::Connected);
                            return_msg = None;
                        }
                        _ => return Err(OpError::InvalidStateTransition(self.id)),
                    };
                    if let Some(state) = new_state.clone() {
                        if !state.is_connected() {
                            return Err(OpError::InvalidStateTransition(id));
                        } else {
                            log::info!(
                                "Successfully completed connection @ {}, new location = {:?}",
                                target.peer,
                                op_storage.ring.own_location().location
                            );
                            conn_manager.add_connection(sender.peer).await?;
                            op_storage.ring.add_connection(
                                sender.location.ok_or(ConnectionError::LocationUnknown)?,
                                sender.peer,
                            );
                            new_state = None;
                        }
                    };
                }
                _ => return Err(OpError::UnexpectedOpState),
            }

            build_op_result(
                self.id,
                new_state,
                return_msg,
                self.gateway,
                self.backoff,
                self._ttl,
            )
        })
    }
}

fn build_op_result<CErr: std::error::Error>(
    id: Transaction,
    state: Option<JRState>,
    msg: Option<JoinRingMsg>,
    gateway: Box<PeerKeyLocation>,
    backoff: Option<ExponentialBackoff>,
    ttl: Duration,
) -> Result<OperationResult, OpError<CErr>> {
    let output_op = Some(JoinRingOp {
        id,
        state,
        gateway,
        backoff,
        _ttl: ttl,
    });
    Ok(OperationResult {
        return_msg: msg.map(Message::from),
        state: output_op.map(|op| OpEnum::JoinRing(Box::new(op))),
    })
}

fn try_proxy_connection(
    id: &Transaction,
    sender: &PeerKeyLocation,
    own_loc: &PeerKeyLocation,
    accepted_by: HashSet<PeerKeyLocation>,
) -> (Option<JRState>, Option<JoinRingMsg>) {
    let new_state = if accepted_by.contains(own_loc) {
        log::debug!(
            "Return to {}, connected at proxy {} (tx: {})",
            sender.peer,
            own_loc.peer,
            id
        );
        Some(JRState::Connected)
    } else {
        log::debug!("Failed to connect at proxy {}", sender.peer);
        None
    };
    let return_msg = Some(JoinRingMsg::Response {
        msg: JoinResponse::Proxy { accepted_by },
        sender: *own_loc,
        id: *id,
        target: *sender,
    });
    (new_state, return_msg)
}

async fn propagate_oc_to_accepted_peers<CErr: std::error::Error, CB: ConnectionBridge>(
    conn_manager: &mut CB,
    op_storage: &OpManager<CErr>,
    sender: PeerKeyLocation,
    other_peer: &PeerKeyLocation,
    msg: JoinRingMsg,
) -> Result<(), OpError<CErr>> {
    if op_storage.ring.should_accept(
        &other_peer
            .location
            .ok_or(ConnectionError::LocationUnknown)?,
    ) {
        log::info!("Established connection to {}", other_peer.peer);
        conn_manager.add_connection(other_peer.peer).await?;
        op_storage.ring.add_connection(
            other_peer
                .location
                .ok_or(ConnectionError::LocationUnknown)?,
            other_peer.peer,
        );
        if other_peer.peer != sender.peer {
            // notify all the additional peers which accepted a request;
            // the gateway will be notified in the last message
            let _ = conn_manager.send(&other_peer.peer, msg.into()).await;
        }
    } else {
        log::debug!("Not accepting connection to {}", other_peer.peer);
    }

    Ok(())
}

mod states {
    use super::*;
    use std::fmt::Display;

    impl Display for JRState {
        fn fmt(&self, f: &mut std::fmt::Formatter<'_>) -> std::fmt::Result {
            match self {
                Self::Initializing => write!(f, "Initializing"),
                Self::Connecting(connection_info) => {
                    write!(f, "Connecting(info: {connection_info:?})")
                }
                Self::AwaitingProxyResponse { .. } => write!(f, "AwaitingProxyResponse"),
                Self::OCReceived => write!(f, "OCReceived"),
                Self::Connected => write!(f, "Connected"),
            }
        }
    }
}

#[derive(Debug, Clone)]
enum JRState {
    Initializing,
    Connecting(ConnectionInfo),
    AwaitingProxyResponse {
        /// Could be either the requester or nodes which have been previously forwarded to
        target: PeerKeyLocation,
        accepted_by: HashSet<PeerKeyLocation>,
        new_location: Location,
        new_peer_id: PeerKey,
    },
    OCReceived,
    Connected,
}

#[derive(Debug, Clone)]
struct ConnectionInfo {
    gateway: PeerKeyLocation,
    this_peer: PeerKey,
    max_hops_to_live: usize,
}

impl JRState {
    fn try_unwrap_connecting<CErr>(self) -> Result<ConnectionInfo, OpError<CErr>>
    where
        CErr: std::error::Error,
    {
        if let Self::Connecting(conn_info) = self {
            Ok(conn_info)
        } else {
            Err(OpError::UnexpectedOpState)
        }
    }

    fn is_connected(&self) -> bool {
        matches!(self, JRState::Connected { .. })
    }

    fn add_new_proxy<CErr>(
        &mut self,
        proxies: impl IntoIterator<Item = PeerKeyLocation>,
    ) -> Result<(), OpError<CErr>>
    where
        CErr: std::error::Error,
    {
        if let Self::AwaitingProxyResponse { accepted_by, .. } = self {
            accepted_by.extend(proxies.into_iter());
            Ok(())
        } else {
            Err(OpError::UnexpectedOpState)
        }
    }
}

pub(crate) fn initial_request(
    this_peer: PeerKey,
    gateway: PeerKeyLocation,
    max_hops_to_live: usize,
    id: Transaction,
) -> JoinRingOp {
    log::debug!("Connecting to gw {} from {}", gateway.peer, this_peer);
    let state = JRState::Connecting(ConnectionInfo {
        gateway,
        this_peer,
        max_hops_to_live,
    });
    JoinRingOp {
        id,
        state: Some(state),
        gateway: Box::new(gateway),
        backoff: Some(ExponentialBackoff::new(
            Duration::from_secs(1),
            Duration::from_secs(120),
            MAX_JOIN_RETRIES,
        )),
        _ttl: PEER_TIMEOUT,
    }
}

/// Join ring routine, called upon performing a join operation for this node.
pub(crate) async fn join_ring_request<CB, CErr>(
    tx: Transaction,
    op_storage: &OpManager<CErr>,
    conn_manager: &mut CB,
    mut join_op: JoinRingOp,
) -> Result<(), OpError<CErr>>
where
    CB: ConnectionBridge,
    CErr: std::error::Error,
{
    let ConnectionInfo {
        gateway,
        this_peer,
        max_hops_to_live,
    } = join_op
        .state
        .as_mut()
        .expect("Infallible")
        .clone()
        .try_unwrap_connecting()?;

    log::info!(
        "Joining ring via {} (at {}) (tx: {})",
        gateway.peer,
        gateway.location.ok_or(ConnectionError::LocationUnknown)?,
        tx
    );

    conn_manager.add_connection(gateway.peer).await?;
    let join_req = Message::from(messages::JoinRingMsg::Request {
        id: tx,
        msg: messages::JoinRequest::StartReq {
            target: gateway,
            req_peer: this_peer,
            hops_to_live: max_hops_to_live,
            max_hops_to_live,
        },
    });
    conn_manager.send(&gateway.peer, join_req).await?;
    op_storage.push(tx, OpEnum::JoinRing(Box::new(join_op)))?;
    Ok(())
}

// FIXME: don't forward to previously rejecting nodes (keep track of skip list)
async fn forward_conn<CM, Err>(
    id: Transaction,
    ring: &Ring,
    conn_manager: &mut CM,
    req_peer: PeerKeyLocation,
    new_peer_loc: PeerKeyLocation,
    left_htl: usize,
    num_accepted: usize,
) -> Result<Option<JRState>, OpError<Err>>
where
    CM: ConnectionBridge,
    Err: std::error::Error,
{
    if left_htl == 0 || (ring.num_connections() == 0 && num_accepted == 0) {
        return Ok(None);
    }

    let forward_to = if left_htl >= ring.rnd_if_htl_above {
        log::debug!(
            "Randomly selecting peer to forward JoinRequest (requester: {})",
            req_peer.peer
        );
        ring.random_peer(|p| p.peer != req_peer.peer)
    } else {
        log::debug!(
            "Selecting close peer to forward request (requester: {})",
            req_peer.peer
        );
<<<<<<< HEAD
        ring
            .routing(
                &new_peer_loc.location.unwrap(),
                Some(&req_peer.peer),
                1,
                &[],
            )
            .pop().filter(|&pkl| pkl.peer != new_peer_loc.peer)
=======
        ring.routing(
            &new_peer_loc.location.unwrap(),
            Some(&req_peer.peer),
            1,
            &[],
        )
        .pop()
        .filter(|&pkl| pkl.peer != new_peer_loc.peer)
>>>>>>> 7ddc82f0
    };

    if let Some(forward_to) = forward_to {
        let forwarded = Message::from(JoinRingMsg::Request {
            id,
            msg: JoinRequest::Proxy {
                joiner: new_peer_loc,
                hops_to_live: left_htl.min(ring.max_hops_to_live) - 1,
                sender: ring.own_location(),
            },
        });
        log::debug!(
            "Forwarding JoinRequest from sender {} to {}",
            req_peer.peer,
            forward_to.peer
        );
        conn_manager.send(&forward_to.peer, forwarded).await?;
        // awaiting for responses from forward nodes
        let new_state = JRState::AwaitingProxyResponse {
            target: req_peer,
            accepted_by: HashSet::new(),
            new_location: new_peer_loc.location.unwrap(),
            new_peer_id: new_peer_loc.peer,
        };
        Ok(Some(new_state))
    } else {
        if num_accepted != 0 {
            log::warn!(
                "Unable to forward, will only be connected to one peer (tx: {})",
                id
            );
        } else {
            log::warn!("Unable to forward or accept any connections (tx: {})", id);
        }
        Ok(None)
    }
}

mod messages {
    use std::fmt::Display;

    use super::*;
    use crate::ring::{Location, PeerKeyLocation};

    use crate::message::InnerMessage;
    use serde::{Deserialize, Serialize};

    #[derive(Debug, Serialize, Deserialize, Clone, PartialEq, Eq)]
    pub(crate) enum JoinRingMsg {
        Request {
            id: Transaction,
            msg: JoinRequest,
        },
        Response {
            id: Transaction,
            sender: PeerKeyLocation,
            target: PeerKeyLocation,
            msg: JoinResponse,
        },
        Connected {
            id: Transaction,
            sender: PeerKeyLocation,
            target: PeerKeyLocation,
        },
    }

    impl InnerMessage for JoinRingMsg {
        fn id(&self) -> &Transaction {
            match self {
                Self::Request { id, .. } => id,
                Self::Response { id, .. } => id,
                Self::Connected { id, .. } => id,
            }
        }
    }

    impl JoinRingMsg {
        pub fn sender(&self) -> Option<&PeerKey> {
            use JoinRingMsg::*;
            match self {
                Response { sender, .. } => Some(&sender.peer),
                Connected { sender, .. } => Some(&sender.peer),
                Request {
                    msg: JoinRequest::StartReq { req_peer, .. },
                    ..
                } => Some(req_peer),
                _ => None,
            }
        }

        pub fn target(&self) -> Option<&PeerKeyLocation> {
            use JoinRingMsg::*;
            match self {
                Response { target, .. } => Some(target),
                Request {
                    msg: JoinRequest::StartReq { target, .. },
                    ..
                } => Some(target),
                Connected { target, .. } => Some(target),
                _ => None,
            }
        }

        pub fn terminal(&self) -> bool {
            use JoinRingMsg::*;
            matches!(
                self,
                Response {
                    msg: JoinResponse::Proxy { .. },
                    ..
                } | Connected { .. }
            )
        }
    }

    impl Display for JoinRingMsg {
        fn fmt(&self, f: &mut std::fmt::Formatter<'_>) -> std::fmt::Result {
            let id = self.id();
            match self {
                Self::Request {
                    msg: JoinRequest::StartReq { .. },
                    ..
                } => write!(f, "StartRequest(id: {id})"),
                Self::Request {
                    msg: JoinRequest::Accepted { .. },
                    ..
                } => write!(f, "RequestAccepted(id: {id})"),
                Self::Request {
                    msg: JoinRequest::Proxy { .. },
                    ..
                } => write!(f, "ProxyRequest(id: {id})"),
                Self::Response {
                    msg: JoinResponse::AcceptedBy { .. },
                    ..
                } => write!(f, "RouteValue(id: {id})"),
                Self::Response {
                    msg: JoinResponse::ReceivedOC { .. },
                    ..
                } => write!(f, "RouteValue(id: {id})"),
                Self::Response {
                    msg: JoinResponse::Proxy { .. },
                    ..
                } => write!(f, "RouteValue(id: {id})"),
                Self::Connected { .. } => write!(f, "Connected(id: {id})"),
                _ => todo!(),
            }
        }
    }

    #[derive(Debug, Serialize, Deserialize, Clone, PartialEq, Eq)]
    pub(crate) enum JoinRequest {
        StartReq {
            target: PeerKeyLocation,
            req_peer: PeerKey,
            hops_to_live: usize,
            max_hops_to_live: usize,
        },
        Accepted {
            gateway: PeerKeyLocation,
            accepted_by: HashSet<PeerKeyLocation>,
            your_location: Location,
            your_peer_id: PeerKey,
        },
        Proxy {
            sender: PeerKeyLocation,
            joiner: PeerKeyLocation,
            hops_to_live: usize,
        },
        ReceivedOC,
    }

    #[derive(Debug, Serialize, Deserialize, Clone, PartialEq, Eq)]
    pub(crate) enum JoinResponse {
        AcceptedBy {
            peers: HashSet<PeerKeyLocation>,
            your_location: Location,
            your_peer_id: PeerKey,
        },
        ReceivedOC {
            by_peer: PeerKeyLocation,
        },
        Proxy {
            accepted_by: HashSet<PeerKeyLocation>,
        },
    }
}

#[cfg(test)]
mod test {
    use std::time::Duration;

    use crate::node::test::{check_connectivity, SimNetwork};

    /// Given a network of one node and one gateway test that both are connected.
    #[ignore]
    #[tokio::test(flavor = "multi_thread", worker_threads = 2)]
    async fn one_node_connects_to_gw() {
        let mut sim_nodes = SimNetwork::new(1, 1, 1, 1, 2, 2);
        sim_nodes.build().await;
        tokio::time::sleep(Duration::from_secs(3)).await;
        assert!(sim_nodes.connected("node-0"));
    }

    /// Once a gateway is left without remaining open slots, ensure forwarding connects
    #[ignore]
    #[tokio::test(flavor = "multi_thread", worker_threads = 2)]
    async fn forward_connection_to_node() -> Result<(), anyhow::Error> {
        const NUM_NODES: usize = 10usize;
        const NUM_GW: usize = 1usize;
        let mut sim_nodes = SimNetwork::new(NUM_GW, NUM_NODES, 3, 2, 4, 2);
        sim_nodes.build().await;
        check_connectivity(&sim_nodes, NUM_NODES, Duration::from_secs(3)).await
    }

    /// Given a network of N peers all nodes should have connections.
    #[tokio::test(flavor = "multi_thread", worker_threads = 4)]
    #[ignore]
    async fn all_nodes_should_connect() -> Result<(), anyhow::Error> {
        const NUM_NODES: usize = 10usize;
        const NUM_GW: usize = 1usize;
        let mut sim_nodes = SimNetwork::new(NUM_GW, NUM_NODES, 3, 2, 1000, 2);
        sim_nodes.build().await;
        check_connectivity(&sim_nodes, NUM_NODES, Duration::from_secs(10)).await
    }
}<|MERGE_RESOLUTION|>--- conflicted
+++ resolved
@@ -766,7 +766,6 @@
             "Selecting close peer to forward request (requester: {})",
             req_peer.peer
         );
-<<<<<<< HEAD
         ring
             .routing(
                 &new_peer_loc.location.unwrap(),
@@ -775,16 +774,6 @@
                 &[],
             )
             .pop().filter(|&pkl| pkl.peer != new_peer_loc.peer)
-=======
-        ring.routing(
-            &new_peer_loc.location.unwrap(),
-            Some(&req_peer.peer),
-            1,
-            &[],
-        )
-        .pop()
-        .filter(|&pkl| pkl.peer != new_peer_loc.peer)
->>>>>>> 7ddc82f0
     };
 
     if let Some(forward_to) = forward_to {
