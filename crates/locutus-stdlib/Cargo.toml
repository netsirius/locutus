--- conflicted
+++ resolved
@@ -54,15 +54,11 @@
 ]
 optional = true
 
-<<<<<<< HEAD
 [target.'cfg(all(target_arch = "wasm32", target_vendor = "unknown", target_os = "unknown"))'.dependencies.js-sys]
 version = "0.3"
 optional = true
 
-[target.'cfg(target_family = "unix")'.dev-dependencies]
-=======
 [target.'cfg(any(unix, windows))'.dev-dependencies]
->>>>>>> d6a988e9
 arbitrary = { version = "1", features = ["derive"] }
 bincode = "1"
 wasmer = { version = "3", features = [ "sys-default"] }
