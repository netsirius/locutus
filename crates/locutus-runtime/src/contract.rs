--- conflicted
+++ resolved
@@ -300,63 +300,13 @@
 #[cfg(test)]
 mod test {
     use super::*;
-<<<<<<< HEAD
-    use crate::{secrets_store::SecretsStore, tests::setup_test_contract, Runtime};
+    use crate::{secrets_store::SecretsStore, tests::setup_test_contract, ComponentStore, Runtime};
 
     const TEST_CONTRACT_1: &str = "test_contract_1";
 
     #[test]
     fn validate_state() -> Result<(), Box<dyn std::error::Error>> {
         let (store, key) = setup_test_contract(TEST_CONTRACT_1)?;
-        let mut runtime = Runtime::build(store, SecretsStore::default(), false).unwrap();
-=======
-    use crate::component_store::ComponentStore;
-    use crate::{
-        secrets_store::SecretsStore, ContractContainer, ContractStore, Runtime, WasmAPIVersion,
-    };
-    use std::{path::PathBuf, sync::atomic::AtomicUsize};
-
-    const TEST_CONTRACT_1: &str = "test_contract_1";
-    static TEST_NO: AtomicUsize = AtomicUsize::new(0);
-
-    fn test_dir() -> PathBuf {
-        let test_dir = std::env::temp_dir().join("locutus-test").join(format!(
-            "contract-api-test-{}",
-            TEST_NO.fetch_add(1, std::sync::atomic::Ordering::SeqCst)
-        ));
-        if !test_dir.exists() {
-            std::fs::create_dir_all(&test_dir).unwrap();
-        }
-        test_dir
-    }
-
-    fn get_test_contract(name: &str) -> WrappedContract {
-        const CONTRACTS_DIR: &str = env!("CARGO_MANIFEST_DIR");
-        let contracts = PathBuf::from(CONTRACTS_DIR);
-        let mut dirs = contracts.ancestors();
-        let path = dirs.nth(2).unwrap();
-        let contract_path = path
-            .join("tests")
-            .join(name.replace('_', "-"))
-            .join("build/locutus")
-            .join(name)
-            .with_extension("wasm");
-        WrappedContract::try_from((&*contract_path, Parameters::from(vec![])))
-            .expect("contract found")
-    }
-
-    fn set_up_test_contract(name: &str) -> RuntimeResult<(ContractStore, ContractKey)> {
-        let _ = env_logger::try_init();
-        let mut store = ContractStore::new(test_dir(), 10_000)?;
-        let contract = ContractContainer::Wasm(WasmAPIVersion::V1(get_test_contract(name)));
-        let key = contract.key();
-        store.store_contract(contract)?;
-        Ok((store, key))
-    }
-
-    #[test]
-    fn validate_state() -> Result<(), Box<dyn std::error::Error>> {
-        let (store, key) = set_up_test_contract(TEST_CONTRACT_1)?;
         let mut runtime = Runtime::build(
             store,
             ComponentStore::default(),
@@ -364,7 +314,6 @@
             false,
         )
         .unwrap();
->>>>>>> 7fce3871
         runtime.enable_wasi = true; // ENABLE FOR DEBUGGING; requires building for wasi
 
         let is_valid = runtime.validate_state(
@@ -388,11 +337,7 @@
 
     #[test]
     fn validate_delta() -> Result<(), Box<dyn std::error::Error>> {
-<<<<<<< HEAD
         let (store, key) = setup_test_contract(TEST_CONTRACT_1)?;
-        let mut runtime = Runtime::build(store, SecretsStore::default(), false).unwrap();
-=======
-        let (store, key) = set_up_test_contract(TEST_CONTRACT_1)?;
         let mut runtime = Runtime::build(
             store,
             ComponentStore::default(),
@@ -400,7 +345,6 @@
             false,
         )
         .unwrap();
->>>>>>> 7fce3871
         runtime.enable_wasi = true; // ENABLE FOR DEBUGGING; requires building for wasi
 
         let is_valid = runtime.validate_delta(
@@ -422,11 +366,7 @@
 
     #[test]
     fn update_state() -> Result<(), Box<dyn std::error::Error>> {
-<<<<<<< HEAD
         let (store, key) = setup_test_contract(TEST_CONTRACT_1)?;
-        let mut runtime = Runtime::build(store, SecretsStore::default(), false).unwrap();
-=======
-        let (store, key) = set_up_test_contract(TEST_CONTRACT_1)?;
         let mut runtime = Runtime::build(
             store,
             ComponentStore::default(),
@@ -434,7 +374,6 @@
             false,
         )
         .unwrap();
->>>>>>> 7fce3871
         runtime.enable_wasi = true; // ENABLE FOR DEBUGGING; requires building for wasi
 
         let new_state = runtime
@@ -452,11 +391,7 @@
 
     #[test]
     fn summarize_state() -> Result<(), Box<dyn std::error::Error>> {
-<<<<<<< HEAD
         let (store, key) = setup_test_contract(TEST_CONTRACT_1)?;
-        let mut runtime = Runtime::build(store, SecretsStore::default(), false).unwrap();
-=======
-        let (store, key) = set_up_test_contract(TEST_CONTRACT_1)?;
         let mut runtime = Runtime::build(
             store,
             ComponentStore::default(),
@@ -464,7 +399,6 @@
             false,
         )
         .unwrap();
->>>>>>> 7fce3871
         runtime.enable_wasi = true; // ENABLE FOR DEBUGGING; requires building for wasi
 
         let summary = runtime.summarize_state(
@@ -478,11 +412,7 @@
 
     #[test]
     fn get_state_delta() -> Result<(), Box<dyn std::error::Error>> {
-<<<<<<< HEAD
         let (store, key) = setup_test_contract(TEST_CONTRACT_1)?;
-        let mut runtime = Runtime::build(store, SecretsStore::default(), false).unwrap();
-=======
-        let (store, key) = set_up_test_contract(TEST_CONTRACT_1)?;
         let mut runtime = Runtime::build(
             store,
             ComponentStore::default(),
@@ -490,7 +420,6 @@
             false,
         )
         .unwrap();
->>>>>>> 7fce3871
         runtime.enable_wasi = true; // ENABLE FOR DEBUGGING; requires building for wasi
 
         let delta = runtime.get_state_delta(
